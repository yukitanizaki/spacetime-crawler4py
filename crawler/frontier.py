# frontier.py
import os
import shelve
from threading import RLock
from queue import Queue, Empty
<<<<<<< HEAD
from urllib.parse import urlparse
=======
from urllib.parse import urlpars
>>>>>>> fe1a598e
from utils import get_logger, get_urlhash, normalize
from scraper import is_valid

class Frontier:
<<<<<<< HEAD
    def __init__(self, config, restart):
        self.logger = get_logger("FRONTIER")
        self.config = config
        self.lock = RLock()

        self.to_be_downloaded = Queue()
        self.url_map = {}

        # Tracking unique pages and uci.edu subdomains
        self.unique_pages = set()
        self.uci_subdomains = {}

        if not os.path.exists(self.config.save_file) and not restart:
            self.logger.info(f"Did not find save file {self.config.save_file}, starting from seed.")
        elif os.path.exists(self.config.save_file) and restart:
            self.logger.info(f"Found save file {self.config.save_file}, deleting it.")
            os.remove(self.config.save_file)

        self.save = shelve.open(self.config.save_file)

        if restart:
            for url in self.config.seed_urls:
                self.add_url(url)
        else:
            self._parse_save_file()
            if not self.save:
                for url in self.config.seed_urls:
                    self.add_url(url)

    def _parse_save_file(self):
        total_count = len(self.save)
        tbd_count = 0
        with self.lock:
            for urlhash in self.save:
                url, visited = self.save[urlhash]
                self.url_map[urlhash] = (url, visited)
                if not visited and is_valid(url):
                    self.to_be_downloaded.put(url)
                    tbd_count += 1
        self.logger.info(f"Found {tbd_count} URLs to be downloaded from {total_count} total.")

    def get_tbd_url(self):
        try:
            with self.lock:
                return self.to_be_downloaded.get_nowait()
        except Empty:
            self.logger.info("No URL to download. Worker might be idle or done.")
            return None

    def add_url(self, url):
        url = normalize(url)
        urlhash = get_urlhash(url)
        with self.lock:
            if urlhash not in self.url_map:
                self.url_map[urlhash] = (url, False)
                self.save[urlhash] = (url, False)
                self.save.sync()
                self.to_be_downloaded.put(url)

    def mark_url_complete(self, url):
        url = normalize(url)
        urlhash = get_urlhash(url)
        with self.lock:
            if urlhash not in self.url_map:
                self.logger.error(f"Completed URL {url}, but have not seen it before.")
            self.url_map[urlhash] = (url, True)
            self.save[urlhash] = (url, True)
            self.save.sync()
    
            # Track unique pages (without fragment)
            self.unique_pages.add(url)
    
            # Track subdomains
            parsed = urlparse(url)
            if parsed.hostname and parsed.hostname.endswith(".uci.edu"):
                self.uci_subdomains[parsed.hostname] = self.uci_subdomains.get(parsed.hostname, 0) + 1
    
            self.completed_count = getattr(self, 'completed_count', 0) + 1
            if self.completed_count % 50 == 0:
                self.logger.info(f"{self.completed_count} URLs completed so far.")
    
            # Print summary report after each URL
            self.print_summary()

    def mark_url_invalid(self, url):
        urlhash = get_urlhash(url)
        with self.lock:
            self.url_map[urlhash] = (url, True)
            self.save[urlhash] = (url, True)
            self.save.sync()

    def print_summary(self):
        print("\nCrawl Summary Report")
        print("--------------------")
        print(f"Total unique pages found: {len(self.unique_pages)}")

        from scraper import largestPageWordCount, get_top_50_words

        print(f"\nLongest page (by word count): {largestPageWordCount[0]} ({largestPageWordCount[1]} words)")
        print("\nTop 50 most common words (excluding stopwords):")
        for word, count in get_top_50_words():
            print(f"{word}: {count}")

        print("\nUnique subdomains in uci.edu:")
        for subdomain in sorted(self.uci_subdomains):
            print(f"{subdomain}, {self.uci_subdomains[subdomain]}")

=======
    def __init__(self, config, restart):
        self.logger = get_logger("FRONTIER")
        self.config = config
        self.lock = RLock() #to lock urls
        self.to_be_downloaded = Queue() #queue instead of list
        self.url_map = {} #dict to keep urls

        #tracking unique pages and uci.edu subdomains
        self.unique_pages = set()
        self.uci_subdomains = set()
        
        if not os.path.exists(self.config.save_file) and not restart:
            # Save file does not exist, but request to load save.
            self.logger.info(
                f"Did not find save file {self.config.save_file}, "
                f"starting from seed.")
        elif os.path.exists(self.config.save_file) and restart:
            # Save file does exists, but request to start from seed.
            self.logger.info(
                f"Found save file {self.config.save_file}, deleting it.")
            os.remove(self.config.save_file)
        # Load existing save file, or create one if it does not exist.
        self.save = shelve.open(self.config.save_file)

        if restart:
            for url in self.config.seed_urls:
                self.add_url(url)
        else:
            # Set the frontier state with contents of save file.
            self._parse_save_file()
            if not self.save:
                for url in self.config.seed_urls:
                    self.add_url(url)

    def _parse_save_file(self):
        ''' This function can be overridden for alternate saving techniques. '''
        total_count = len(self.save)
        tbd_count = 0
        with self.lock: #lock so only one thread access
            for urlhash in self.save:
                url, visited = self.save[urlhash] #access urls in save dict
                self.url_map[urlhash] = (url, visited) #update url and visited status
                if not visited and is_valid(url):
                    self.to_be_downloaded.put(url) #add to queue
                    tbd_count += 1
        self.logger.info(
            f"Found {tbd_count} urls to be downloaded from {total_count} "
            f"total urls discovered.")

    def get_tbd_url(self):
        try:
            with self.lock: #lock so only one thread access
                return self.to_be_downloaded.get_nowait() #retreive url from queue without blocking
        except Empty:
            return None

    def add_url(self, url):
        url = normalize(url)
        urlhash = get_urlhash(url)
        with self.lock: #lock so only one thread access
            if urlhash not in self.url_map:
                self.url_map[urlhash] = (url, False) #update url and visited status
                self.save[urlhash] = (url, False)
                self.save.sync()
                self.to_be_downloaded.put(url) #add to queue

    def mark_url_complete(self, url):
        urlhash = get_urlhash(url)
        with self.lock: #lock so only one thread access
            if urlhash not in self.url_map:
                # This should not happen.
                self.logger.error(
                    f"Completed url {url}, but have not seen it before.")
                
            self.url_map[urlhash] = (url, True) #update url and visited status
            self.save[urlhash] = (url, True)
            self.save.sync()

            self.unique_pages.add(url) #track unique pages

            parsed = urlparse(url) #track uci.edu subdomains
            if parsed.hostname and parsed.hostname.endswith(".uci.edu"):
                self.uci_subdomains.add(parsed.hostname)
    
    def mark_url_invalid(self, url):
        urlhash = get_urlhash(url) #get hash
        with self.lock: #lock so only one thread access
            self.url_map[urlhash] = (url, True) #update url and visited status
            self.save[urlhash] = (url, True)
            self.save.sync()

    def print_summary(self):
        print("\nCrawl Summary Report")
        print("--------------------")
        print(f"Total unique pages found: {len(self.unique_pages)}")
        print(f"Total unique subdomains in uci.edu domain: {len(self.uci_subdomains)}")
        for subdomain in sorted(self.uci_subdomains):
            print(subdomain)

>>>>>>> fe1a598e
<|MERGE_RESOLUTION|>--- conflicted
+++ resolved
@@ -1,223 +1,72 @@
-# frontier.py
-import os
-import shelve
-from threading import RLock
-from queue import Queue, Empty
-<<<<<<< HEAD
-from urllib.parse import urlparse
-=======
-from urllib.parse import urlpars
->>>>>>> fe1a598e
-from utils import get_logger, get_urlhash, normalize
-from scraper import is_valid
-
-class Frontier:
-<<<<<<< HEAD
-    def __init__(self, config, restart):
-        self.logger = get_logger("FRONTIER")
-        self.config = config
-        self.lock = RLock()
-
-        self.to_be_downloaded = Queue()
-        self.url_map = {}
-
-        # Tracking unique pages and uci.edu subdomains
-        self.unique_pages = set()
-        self.uci_subdomains = {}
-
-        if not os.path.exists(self.config.save_file) and not restart:
-            self.logger.info(f"Did not find save file {self.config.save_file}, starting from seed.")
-        elif os.path.exists(self.config.save_file) and restart:
-            self.logger.info(f"Found save file {self.config.save_file}, deleting it.")
-            os.remove(self.config.save_file)
-
-        self.save = shelve.open(self.config.save_file)
-
-        if restart:
-            for url in self.config.seed_urls:
-                self.add_url(url)
-        else:
-            self._parse_save_file()
-            if not self.save:
-                for url in self.config.seed_urls:
-                    self.add_url(url)
-
-    def _parse_save_file(self):
-        total_count = len(self.save)
-        tbd_count = 0
-        with self.lock:
-            for urlhash in self.save:
-                url, visited = self.save[urlhash]
-                self.url_map[urlhash] = (url, visited)
-                if not visited and is_valid(url):
-                    self.to_be_downloaded.put(url)
-                    tbd_count += 1
-        self.logger.info(f"Found {tbd_count} URLs to be downloaded from {total_count} total.")
-
-    def get_tbd_url(self):
-        try:
-            with self.lock:
-                return self.to_be_downloaded.get_nowait()
-        except Empty:
-            self.logger.info("No URL to download. Worker might be idle or done.")
-            return None
-
-    def add_url(self, url):
-        url = normalize(url)
-        urlhash = get_urlhash(url)
-        with self.lock:
-            if urlhash not in self.url_map:
-                self.url_map[urlhash] = (url, False)
-                self.save[urlhash] = (url, False)
-                self.save.sync()
-                self.to_be_downloaded.put(url)
-
-    def mark_url_complete(self, url):
-        url = normalize(url)
-        urlhash = get_urlhash(url)
-        with self.lock:
-            if urlhash not in self.url_map:
-                self.logger.error(f"Completed URL {url}, but have not seen it before.")
-            self.url_map[urlhash] = (url, True)
-            self.save[urlhash] = (url, True)
-            self.save.sync()
-    
-            # Track unique pages (without fragment)
-            self.unique_pages.add(url)
-    
-            # Track subdomains
-            parsed = urlparse(url)
-            if parsed.hostname and parsed.hostname.endswith(".uci.edu"):
-                self.uci_subdomains[parsed.hostname] = self.uci_subdomains.get(parsed.hostname, 0) + 1
-    
-            self.completed_count = getattr(self, 'completed_count', 0) + 1
-            if self.completed_count % 50 == 0:
-                self.logger.info(f"{self.completed_count} URLs completed so far.")
-    
-            # Print summary report after each URL
-            self.print_summary()
-
-    def mark_url_invalid(self, url):
-        urlhash = get_urlhash(url)
-        with self.lock:
-            self.url_map[urlhash] = (url, True)
-            self.save[urlhash] = (url, True)
-            self.save.sync()
-
-    def print_summary(self):
-        print("\nCrawl Summary Report")
-        print("--------------------")
-        print(f"Total unique pages found: {len(self.unique_pages)}")
-
-        from scraper import largestPageWordCount, get_top_50_words
-
-        print(f"\nLongest page (by word count): {largestPageWordCount[0]} ({largestPageWordCount[1]} words)")
-        print("\nTop 50 most common words (excluding stopwords):")
-        for word, count in get_top_50_words():
-            print(f"{word}: {count}")
-
-        print("\nUnique subdomains in uci.edu:")
-        for subdomain in sorted(self.uci_subdomains):
-            print(f"{subdomain}, {self.uci_subdomains[subdomain]}")
-
-=======
-    def __init__(self, config, restart):
-        self.logger = get_logger("FRONTIER")
-        self.config = config
-        self.lock = RLock() #to lock urls
-        self.to_be_downloaded = Queue() #queue instead of list
-        self.url_map = {} #dict to keep urls
-
-        #tracking unique pages and uci.edu subdomains
-        self.unique_pages = set()
-        self.uci_subdomains = set()
-        
-        if not os.path.exists(self.config.save_file) and not restart:
-            # Save file does not exist, but request to load save.
-            self.logger.info(
-                f"Did not find save file {self.config.save_file}, "
-                f"starting from seed.")
-        elif os.path.exists(self.config.save_file) and restart:
-            # Save file does exists, but request to start from seed.
-            self.logger.info(
-                f"Found save file {self.config.save_file}, deleting it.")
-            os.remove(self.config.save_file)
-        # Load existing save file, or create one if it does not exist.
-        self.save = shelve.open(self.config.save_file)
-
-        if restart:
-            for url in self.config.seed_urls:
-                self.add_url(url)
-        else:
-            # Set the frontier state with contents of save file.
-            self._parse_save_file()
-            if not self.save:
-                for url in self.config.seed_urls:
-                    self.add_url(url)
-
-    def _parse_save_file(self):
-        ''' This function can be overridden for alternate saving techniques. '''
-        total_count = len(self.save)
-        tbd_count = 0
-        with self.lock: #lock so only one thread access
-            for urlhash in self.save:
-                url, visited = self.save[urlhash] #access urls in save dict
-                self.url_map[urlhash] = (url, visited) #update url and visited status
-                if not visited and is_valid(url):
-                    self.to_be_downloaded.put(url) #add to queue
-                    tbd_count += 1
-        self.logger.info(
-            f"Found {tbd_count} urls to be downloaded from {total_count} "
-            f"total urls discovered.")
-
-    def get_tbd_url(self):
-        try:
-            with self.lock: #lock so only one thread access
-                return self.to_be_downloaded.get_nowait() #retreive url from queue without blocking
-        except Empty:
-            return None
-
-    def add_url(self, url):
-        url = normalize(url)
-        urlhash = get_urlhash(url)
-        with self.lock: #lock so only one thread access
-            if urlhash not in self.url_map:
-                self.url_map[urlhash] = (url, False) #update url and visited status
-                self.save[urlhash] = (url, False)
-                self.save.sync()
-                self.to_be_downloaded.put(url) #add to queue
-
-    def mark_url_complete(self, url):
-        urlhash = get_urlhash(url)
-        with self.lock: #lock so only one thread access
-            if urlhash not in self.url_map:
-                # This should not happen.
-                self.logger.error(
-                    f"Completed url {url}, but have not seen it before.")
-                
-            self.url_map[urlhash] = (url, True) #update url and visited status
-            self.save[urlhash] = (url, True)
-            self.save.sync()
-
-            self.unique_pages.add(url) #track unique pages
-
-            parsed = urlparse(url) #track uci.edu subdomains
-            if parsed.hostname and parsed.hostname.endswith(".uci.edu"):
-                self.uci_subdomains.add(parsed.hostname)
-    
-    def mark_url_invalid(self, url):
-        urlhash = get_urlhash(url) #get hash
-        with self.lock: #lock so only one thread access
-            self.url_map[urlhash] = (url, True) #update url and visited status
-            self.save[urlhash] = (url, True)
-            self.save.sync()
-
-    def print_summary(self):
-        print("\nCrawl Summary Report")
-        print("--------------------")
-        print(f"Total unique pages found: {len(self.unique_pages)}")
-        print(f"Total unique subdomains in uci.edu domain: {len(self.uci_subdomains)}")
-        for subdomain in sorted(self.uci_subdomains):
-            print(subdomain)
-
->>>>>>> fe1a598e
+# frontier.py
+import os
+import shelve
+from threading import RLock
+from queue import Queue, Empty
+
+from utils import get_logger, get_urlhash, normalize
+from scraper import is_valid
+
+class Frontier(object):
+    def __init__(self, config, restart):
+        self.logger = get_logger("FRONTIER")
+        self.config = config
+        self.to_be_downloaded = list()
+        
+        if not os.path.exists(self.config.save_file) and not restart:
+            # Save file does not exist, but request to load save.
+            self.logger.info(
+                f"Did not find save file {self.config.save_file}, "
+                f"starting from seed.")
+        elif os.path.exists(self.config.save_file) and restart:
+            # Save file does exists, but request to start from seed.
+            self.logger.info(
+                f"Found save file {self.config.save_file}, deleting it.")
+            os.remove(self.config.save_file)
+        # Load existing save file, or create one if it does not exist.
+        self.save = shelve.open(self.config.save_file)
+        if restart:
+            for url in self.config.seed_urls:
+                self.add_url(url)
+        else:
+            # Set the frontier state with contents of save file.
+            self._parse_save_file()
+            if not self.save:
+                for url in self.config.seed_urls:
+                    self.add_url(url)
+
+    def _parse_save_file(self):
+        ''' This function can be overridden for alternate saving techniques. '''
+        total_count = len(self.save)
+        tbd_count = 0
+        for url, completed in self.save.values():
+            if not completed and is_valid(url):
+                self.to_be_downloaded.append(url)
+                tbd_count += 1
+        self.logger.info(
+            f"Found {tbd_count} urls to be downloaded from {total_count} "
+            f"total urls discovered.")
+
+    def get_tbd_url(self):
+        try:
+            return self.to_be_downloaded.pop()
+        except IndexError:
+            return None
+
+    def add_url(self, url):
+        url = normalize(url)
+        urlhash = get_urlhash(url)
+        if urlhash not in self.save:
+            self.save[urlhash] = (url, False)
+            self.save.sync()
+            self.to_be_downloaded.append(url)
+    
+    def mark_url_complete(self, url):
+        urlhash = get_urlhash(url)
+        if urlhash not in self.save:
+            # This should not happen.
+            self.logger.error(
+                f"Completed url {url}, but have not seen it before.")
+
+        self.save[urlhash] = (url, True)
+        self.save.sync()